[package]
name = "ddm"
version = "0.1.0"
edition = "2021"

[dependencies]
icmpv6 = { path = "../icmpv6" }
<<<<<<< HEAD
tokio = { version = "1.15", features = ["full"] }
libnet = { git = "https://github.com/oxidecomputer/netadm-sys", branch = "siocgnds" }
=======
tokio = { version = "1.21", features = ["full"] }
libnet = { git = "https://github.com/oxidecomputer/netadm-sys" }
>>>>>>> b4dd14a9
socket2 = { version = "0.4", features = ["all"] }
anyhow = "1"
thiserror = "1"
util = { path = "../util" }
slog = "2.7"
slog-term = "2.7"
slog-async = "2.7"
slog-envlogger = "2.2"
dropshot = { git = "https://github.com/oxidecomputer/dropshot", branch = "main" }
schemars = { version = "0.8.0", features = [ "uuid" ] }
serde = "1.0"
serde_json = "1.0"
hyper = { version = "0.14.20", features = ["full"] }

[dependencies.dpd-api]
git = "https://github.com/oxidecomputer/dendrite"
package = "dpd-api"
branch = "softnpu"

[dependencies.dendrite-common]
git = "https://github.com/oxidecomputer/dendrite"
package = "common"
branch = "softnpu"<|MERGE_RESOLUTION|>--- conflicted
+++ resolved
@@ -5,13 +5,8 @@
 
 [dependencies]
 icmpv6 = { path = "../icmpv6" }
-<<<<<<< HEAD
-tokio = { version = "1.15", features = ["full"] }
 libnet = { git = "https://github.com/oxidecomputer/netadm-sys", branch = "siocgnds" }
-=======
 tokio = { version = "1.21", features = ["full"] }
-libnet = { git = "https://github.com/oxidecomputer/netadm-sys" }
->>>>>>> b4dd14a9
 socket2 = { version = "0.4", features = ["all"] }
 anyhow = "1"
 thiserror = "1"
